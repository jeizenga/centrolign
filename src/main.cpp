#include <getopt.h>
#include <sys/resource.h>
#include <cstdio>
#include <iostream>
#include <fstream>
#include <sstream>
#include <iomanip>
#include <cstdlib>
#include <cstdint>
#include <limits>
#include <algorithm>

#include "centrolign/utility.hpp"
#include "centrolign/core.hpp"
#include "centrolign/logging.hpp"
#include "centrolign/gfa.hpp"
#include "centrolign/parameters.hpp"
#include "centrolign/version.hpp"

using namespace std;
using namespace centrolign;

void print_help() {
    
    Parameters defaults;
    
    cerr << "\n";
    cerr << "Usage: centrolign [options] sequences.fasta\n";
    cerr << "\n";
    cerr << "Options:\n";
    cerr << " --tree / -T FILE            Newick format guide tree for alignment [in FASTA order]\n";
    cerr << " --all-pairs / -A PREFIX     Output all induced pairwise alignments as files starting with PREFIX\n";
    cerr << " --all-subprobs / -S PREFIX  Output all subtree multiple sequence alignments as files starting with PREFIX\n";
    cerr << " --subalignments / -s FILE   Output a file containing the aligned path for each subproblem to FILE\n";
    //cerr << " --simplify-window / -w      Size window used for graph simplification [" << defaults.simplify_window << "]\n";
    //cerr << " --simplify-count / -c       Number of walks through window that trigger simplification [" << defaults.max_walk_count << "]\n";
    //cerr << " --blocking-size / -b        Minimum size allele to block simplification [" << defaults.blocking_allele_size << "]\n";
    //cerr << " --non-path-matches / -P     Query matches on all walks through graph instead of only input sequences\n";
    cerr << " --max-count / -m INT        The maximum number of times an anchor can occur [" << defaults.max_count << "]\n";
    cerr << " --max-anchors / -a INT      The maximum number of anchors [" << defaults.max_num_match_pairs << "]\n";
    cerr << " --count-power / -p FLOAT    Scale anchor weights by the count raised to this power [" << defaults.pair_count_power << "]\n";
<<<<<<< HEAD
    cerr << " --chain-alg / -g INT        Select from: 0 (exhaustive), 1 (sparse), 2 (sparse affine) [" << (int) defaults.chaining_algorithm << "]\n";
    cerr << " --no-unaln / -u             Do not attempt to identify unalignable regions\n";
=======
    //cerr << " --chain-alg / -g INT        Select from: 0 (exhaustive), 1 (sparse), 2 (sparse affine) [" << (int) defaults.chaining_algorithm << "]\n";
>>>>>>> d71b782a
    cerr << " --verbosity / -v INT        Select from: 0 (silent), 1 (minimal), 2 (basic), 3 (verbose), 4 (debug) [" << (int) defaults.logging_level << "]\n";
    cerr << " --config / -C FILE          Config file of parameters (overrides all other command line input)\n";
    cerr << " --restart / -R              Restart from a previous incomplete run (requires -S in first run)\n";
    cerr << " --help / -h                 Print this message and exit\n";
}

// make a dummy Newick string for in-order alignment
string in_order_newick_string(const vector<pair<string, string>>& sequences) {
    
    for (const auto& seq : sequences) {
        if (find(seq.first.begin(), seq.first.end(), '"') != seq.first.end()) {
            throw runtime_error("Sequence names cannot have internal quotation marks: " + seq.first);
        }
    }
    
    stringstream strm;
    for (size_t i = 1; i < sequences.size(); ++i) {
        strm << '(';
    }
    strm << '"' << sequences.front().first << '"';
    for (size_t i = 1; i < sequences.size(); ++i) {
        strm << ',' << '"' << sequences[i].first << '"' << ')';
    }
    strm << ';';
    return strm.str();
}

int main(int argc, char** argv) {
        
    // init the local params with the defaults
    Parameters params;
    
    // params that live outside the parameter object
    std::string config_name;
    bool restart = false;
    
    // opts without a short option
    static const int opt_skip_calibration = 1000;
    while (true)
    {
        static struct option options[] = {
            {"tree", required_argument, NULL, 'T'},
            {"all-pairs", required_argument, NULL, 'A'},
            {"all-subprobs", required_argument, NULL, 'S'},
            {"subalignments", required_argument, NULL, 's'},
            {"simplify-window", required_argument, NULL, 'w'},
            {"simplify-count", required_argument, NULL, 'c'},
            {"blocking-size", required_argument, NULL, 'b'},
            {"non-path-matches", no_argument, NULL, 'P'},
            {"max-count", required_argument, NULL, 'm'},
            {"max-anchors", required_argument, NULL, 'a'},
            {"count-power", required_argument, NULL, 'p'},
            {"chain-alg", required_argument, NULL, 'g'},
            {"no-unaln", no_argument, NULL, 'u'},
            {"verbosity", required_argument, NULL, 'v'},
            {"config", required_argument, NULL, 'C'},
            {"restart", no_argument, NULL, 'R'},
            {"help", no_argument, NULL, 'h'},
            {"skip-calibration", no_argument, NULL, opt_skip_calibration},
            {NULL, 0, NULL, 0}
        };
<<<<<<< HEAD
        int o = getopt_long(argc, argv, "T:A:S:w:c:b:Pm:a:p:g:uv:C:Rh", options, NULL);
=======
        int o = getopt_long(argc, argv, "T:A:S:s:w:c:b:Pm:a:p:g:v:C:Rh", options, NULL);
>>>>>>> d71b782a
        
        if (o == -1) {
            // end of uptions
            break;
        }
        switch (o)
        {
            case 'T':
                params.tree_name = optarg;
                break;
            case 'A':
                params.all_pairs_prefix = optarg;
                break;
            case 'S':
                params.subproblems_prefix = optarg;
                break;
            case 's':
                params.subalignments_filepath = optarg;
                break;
            case 'w':
                params.simplify_window = parse_int(optarg);
                break;
            case 'c':
                params.max_walk_count = parse_int(optarg);
                break;
            case 'b':
                params.blocking_allele_size = parse_int(optarg);
                break;
            case 'P':
                params.path_matches = false;
                break;
            case 'm':
                params.max_count = parse_int(optarg);
                break;
            case 'a':
                params.max_num_match_pairs = parse_int(optarg);
                break;
            case 'p':
                params.pair_count_power = parse_double(optarg);
                break;
            case 'g':
                params.chaining_algorithm = (Anchorer::ChainAlgorithm) parse_int(optarg);
                break;
            case 'u':
                params.constraint_method = Partitioner::Null;
                break;
            case 'v':
                params.logging_level = (logging::LoggingLevel) parse_int(optarg);
                break;
            case 'C':
                config_name = optarg;
                break;
            case 'R':
                restart = true;
                break;
            case 'h':
                print_help();
                return 0;
            case opt_skip_calibration:
                params.skip_calibration = true;
                break;
            default:
                print_help();
                return 1;
        }
    }
    
    const int min_num_positional = 0;
    const int max_num_positional = 1;
    if (argc - optind < min_num_positional || argc - optind > max_num_positional) {
        cerr << "error: expected between " << min_num_positional << " and " << max_num_positional << " positional arguments but got " << (argc - optind) << "\n";
        print_help();
        return 1;
    }
    
    if (argc - optind == 1) {
        params.fasta_name = argv[optind++];
    }
    
    if (!config_name.empty()) {
        
        Parameters defaults;
        if (params != defaults) {
            cerr << "warning: All other command-line arguments are being overridden by config file parameters.\n\n";
        }
        
        ifstream config_file;
        istream* config_stream = get_input(config_name, config_file);
        params = Parameters(*config_stream);
    }
    
    
    // make sure the parameters are all good
    try {
        params.validate();
    }
    catch (exception& ex) {
        cerr << "error: " << ex.what() << '\n';
        print_help();
        return 1;
    }
      
    logging::level = params.logging_level;
    
    if (restart && params.subproblems_prefix.empty()) {
        cerr << "error: cannot restart without prefix for saved subproblems\n";
        return 1;
    }
    
    {
        stringstream strm;
        strm << "Executing command:";
        for (int i = 0; i < argc; ++i) {
            strm << ' ' << argv[i];
        }
        logging::log(logging::Minimal, strm.str());
    }
    
    logging::log(logging::Minimal, "Centrolign version: " + to_string(Version::MAJOR) + "." + to_string(Version::MINOR) + "." + to_string(Version::PATCH));
    logging::log(logging::Minimal, "Centrolign commit: " + Version::GIT_HASH);
    
    {
        stringstream strm;
        strm << "config file:\n\n";
        strm << params.generate_config() << '\n';
        logging::log(logging::Debug, strm.str());
    }
    
    ifstream fasta_file, tree_file;
    istream* fasta_stream = nullptr;
    istream* tree_stream = nullptr;
    fasta_stream = get_input(params.fasta_name, fasta_file);
    if (!params.tree_name.empty()) {
        tree_stream = get_input(params.tree_name, tree_file);
    }
    
    logging::log(logging::Basic, "Reading input.");
    
    vector<pair<string, string>> parsed = parse_fasta(*fasta_stream);
    
    if (parsed.size() < 2) {
        cerr << "error: FASTA input from " << (params.fasta_name == "-" ? string("STDIN") : params.fasta_name) << " contains " << parsed.size() << " sequence(s), cannot form an alignment\n";
        return 1;
    }
    
    // remember the sequence names, even though we'll give them away to the Core soon
    // TODO: ugly
    vector<string> seq_names;
    for (const auto& name_and_seq : parsed) {
        seq_names.push_back(name_and_seq.first);
    }
    
    string newick_string;
    if (tree_stream == nullptr) {
        // make a dummy Newick string
        if (seq_names.size() > 2) {
            cerr << "warning: it is *highly* recommended to provide a guide tree (-T) when aligning > 2 sequences\n";
        }
        newick_string = move(in_order_newick_string(parsed));
    }
    else {
        // read it from the file
        stringstream sstrm;
        sstrm << tree_stream->rdbuf();
        newick_string = move(sstrm.str());
    }
    Tree tree(newick_string);
    
    Core core(move(parsed), move(tree));
    
    // pass through parameters
    if (seq_names.size() == 2) {
        // we need this for the CIGAR output TODO: ugly
        params.preserve_subproblems = true;
    }
    params.apply(core);
    
    if (!core.subalignments_filepath.empty()) {
        if (ifstream(core.subalignments_filepath).good()) {
            throw runtime_error("Subalignment file already exists: " + core.subalignments_filepath);
        }
    }
    if (restart) {
        core.restart();
    }
        
    // do the alignment
    core.execute();
    
    if (seq_names.size() == 2) {
        // output a CIGAR
        const auto& root = core.root_subproblem();
        const auto& leaf1 = core.leaf_subproblem(seq_names.front());
        const auto& leaf2 = core.leaf_subproblem(seq_names.back());
        cout << explicit_cigar(root.alignment, leaf1.graph, leaf2.graph) << '\n';
    }
    else {
        // output a GFA
        const auto& root = core.root_subproblem();
        write_gfa(root.graph, root.tableau, cout);
        
        if (!params.all_pairs_prefix.empty()) {
            for (uint64_t path_id1 = 0; path_id1 < root.graph.path_size(); ++path_id1) {
                for (uint64_t path_id2 = path_id1 + 1; path_id2 < root.graph.path_size(); ++path_id2) {
                    
                    auto path_name1 = root.graph.path_name(path_id1);
                    auto path_name2 = root.graph.path_name(path_id2);
                    // get rid of slashes in path names that look like subdirectories
                    std::replace(path_name1.begin(), path_name1.end(), '/', '_');
                    std::replace(path_name2.begin(), path_name2.end(), '/', '_');
                    
                    auto out_filename = params.all_pairs_prefix + "_" + path_name1 + "_" + path_name2 + ".txt";
                    ofstream out_file(out_filename);
                    if (!out_file) {
                        throw runtime_error("could not open pairwise alignment file " + out_filename + "\n");
                        
                    }
                    out_file << explicit_cigar(induced_pairwise_alignment(root.graph, path_id1, path_id2),
                                               path_to_string(root.graph, root.graph.path(path_id1)),
                                               path_to_string(root.graph, root.graph.path(path_id2))) << '\n';
                }
            }
        }
    }
    
    struct rusage usage;
    int code = getrusage(RUSAGE_SELF, &usage);
    if (code != 0) {
        logging::log(logging::Basic, "Failed to measure memory usage.");
    }
    else {
        double max_mem = usage.ru_maxrss;
        // seems that mac and linux do this differently
#ifdef __linux__
        max_mem *= 1024.0;
#endif
        string unit = "";
        if (max_mem >= 1024.0) {
            max_mem /= 1024.0;
            unit = "k";
            if (max_mem >= 1024.0) {
                max_mem /= 1024.0;
                unit = "M";
                if (max_mem >= 1024.0) {
                    max_mem /= 1024.0;
                    unit = "G";
                }
                if (max_mem >= 1024.0) {
                    max_mem /= 1024.0;
                    unit = "T";
                }
            }
        }
        stringstream strm;
        strm << fixed << setprecision(2) << max_mem;
        logging::log(logging::Basic, "Maximum memory usage: " + strm.str() + " " + unit + "B.");
    }
    
    logging::log(logging::Minimal, "Run completed successfully, exiting.");
    
    return 0;
}<|MERGE_RESOLUTION|>--- conflicted
+++ resolved
@@ -39,12 +39,8 @@
     cerr << " --max-count / -m INT        The maximum number of times an anchor can occur [" << defaults.max_count << "]\n";
     cerr << " --max-anchors / -a INT      The maximum number of anchors [" << defaults.max_num_match_pairs << "]\n";
     cerr << " --count-power / -p FLOAT    Scale anchor weights by the count raised to this power [" << defaults.pair_count_power << "]\n";
-<<<<<<< HEAD
-    cerr << " --chain-alg / -g INT        Select from: 0 (exhaustive), 1 (sparse), 2 (sparse affine) [" << (int) defaults.chaining_algorithm << "]\n";
+    //cerr << " --chain-alg / -g INT        Select from: 0 (exhaustive), 1 (sparse), 2 (sparse affine) [" << (int) defaults.chaining_algorithm << "]\n";
     cerr << " --no-unaln / -u             Do not attempt to identify unalignable regions\n";
-=======
-    //cerr << " --chain-alg / -g INT        Select from: 0 (exhaustive), 1 (sparse), 2 (sparse affine) [" << (int) defaults.chaining_algorithm << "]\n";
->>>>>>> d71b782a
     cerr << " --verbosity / -v INT        Select from: 0 (silent), 1 (minimal), 2 (basic), 3 (verbose), 4 (debug) [" << (int) defaults.logging_level << "]\n";
     cerr << " --config / -C FILE          Config file of parameters (overrides all other command line input)\n";
     cerr << " --restart / -R              Restart from a previous incomplete run (requires -S in first run)\n";
@@ -106,11 +102,7 @@
             {"skip-calibration", no_argument, NULL, opt_skip_calibration},
             {NULL, 0, NULL, 0}
         };
-<<<<<<< HEAD
-        int o = getopt_long(argc, argv, "T:A:S:w:c:b:Pm:a:p:g:uv:C:Rh", options, NULL);
-=======
-        int o = getopt_long(argc, argv, "T:A:S:s:w:c:b:Pm:a:p:g:v:C:Rh", options, NULL);
->>>>>>> d71b782a
+        int o = getopt_long(argc, argv, "T:A:S:s:w:c:b:Pm:a:p:g:uv:C:Rh", options, NULL);
         
         if (o == -1) {
             // end of uptions
