--- conflicted
+++ resolved
@@ -194,12 +194,8 @@
     logging::log(logging::Debug, "Constructing Range-Unique-Query structures");
     
     // construct range unique queries to compute subtree counts
-<<<<<<< HEAD
-    size_t ruq_mem_size = 0;
-    std::vector<RUQ> ruqs;
-=======
+    memory_size    size_t ruq_mem_size = 0;
     std::vector<RUQ<3>> ruqs;
->>>>>>> aeae5ab5
     ruqs.reserve(component_ranked_ids.size());
     for (const auto& ranked_ids : component_ranked_ids) {
         ruqs.emplace_back(ranked_ids);
