--- conflicted
+++ resolved
@@ -116,40 +116,7 @@
                                          subproblem1.graph, subproblem2.graph,
                                          xmerge1, xmerge2);
     
-<<<<<<< HEAD
-//    {
-//        logging::log(logging::Verbose, "Extracting subgraphs for fill-in anchoring");
-//        
-//        auto stitch_graphs = stitcher.extract_stitch_graphs(anchors, subproblem1.graph, subproblem2.graph,
-//                                                            subproblem1.tableau, subproblem2.tableau,
-//                                                            xmerge1, xmerge2);
-//        
-//        stitcher.project_paths(subproblem1.graph, subproblem2.graph, stitch_graphs);
-//        
-//        auto stitch_matches = stitcher.divvy_matches(matches, subproblem1.graph, subproblem2.graph,
-//                                                     stitch_graphs);
-//        
-//        auto budgets = assign_reanchor_budget(stitch_graphs);
-//        
-//        logging::log(logging::Verbose, "Performing anchoring subproblems for fill-in anchoring");
-//        
-//        // TODO: make an optional override for max_num_match_pairs in Anchorer
-//        std::vector<std::vector<anchor_t>> stitch_anchors(stitch_graphs.size());
-//        for (size_t i = 0; i < stitch_graphs.size(); ++i) {
-//            XMerge stitch_xmerge1(stitch_graphs[i].first.subgraph);
-//            XMerge stitch_xmerge2(stitch_graphs[i].second.subgraph);
-//            stitch_anchors[i] = std::move(anchorer.anchor_chain(stitch_matches[i],
-//                                                                stitch_graphs[i].first.subgraph,
-//                                                                stitch_graphs[i].second.subgraph,
-//                                                                stitch_xmerge1, stitch_xmerge2,
-//                                                                budgets[i], true));
-//        }
-//        
-//        stitcher.merge_stitch_chains(anchors, stitch_anchors, stitch_graphs);
-//        
-//        logging::log(logging::Debug, "Filled-in anchor chain consists of " + std::to_string(anchors.size()) + " anchors");
-//    }
-=======
+
     {
         logging::log(logging::Verbose, "Extracting subgraphs for fill-in anchoring");
         
@@ -186,7 +153,6 @@
         
         logging::log(logging::Debug, "Filled-in anchor chain consists of " + std::to_string(anchors.size()) + " anchors");
     }
->>>>>>> d249184a
     
     static const bool instrument = true;
     if (instrument) {
